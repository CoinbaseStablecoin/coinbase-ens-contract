--- conflicted
+++ resolved
@@ -22,17 +22,12 @@
     /// @dev Addresses for the set of signers.
     EnumerableSet.AddressSet private _signers;
 
-<<<<<<< HEAD
-    event UrlSet(string indexed newUrl);
-    event SignerAdded(address indexed addedSigner);
-    event SignerRemoved(address indexed removedSigner);
-=======
     /// @notice Event raised when a new gateway URL is set.
     event UrlSet(string indexed previousUrl, string indexed newUrl);
     /// @notice Event raised when a new signer is added.
-    event SignersAdded(address[] indexed addedSigners);
+    event SignerAdded(address indexed addedSigner);
     /// @notice Event raised when a signer is removed.
-    event SignersRemoved(address[] indexed removedSigners);
+    event SignerRemoved(address indexed removedSigner);
 
     /**
      * @dev Error to raise when an offchain lookup is required.
@@ -42,7 +37,6 @@
      * @param callbackFunction Callback function that should be called after lookup.
      * @param extraData Optional extra data to send.
      */
->>>>>>> 0afc82e6
     error OffchainLookup(
         address sender,
         string[] urls,
@@ -127,17 +121,12 @@
         external
         onlySignerManager
     {
-<<<<<<< HEAD
-        for (uint256 i = 0; i < signersToRemove.length; i++) {
+        uint256 length = signersToRemove.length;
+        for (uint256 i = 0; i < length; i++) {
             address signer = signersToRemove[i];
             if (_signers.remove(signer)) {
                 emit SignerRemoved(signer);
             }
-=======
-        uint256 length = signersToRemove.length;
-        for (uint256 i = 0; i < length; i++) {
-            _signers.remove(signersToRemove[i]);
->>>>>>> 0afc82e6
         }
     }
 
@@ -244,17 +233,12 @@
      * @param signersToAdd List of addresses to add as signers.
      */
     function _addSigners(address[] memory signersToAdd) private {
-<<<<<<< HEAD
-        for (uint256 i = 0; i < signersToAdd.length; i++) {
+        uint256 length = signersToAdd.length;
+        for (uint256 i = 0; i < length; i++) {
             address signer = signersToAdd[i];
             if (_signers.add(signer)) {
                 emit SignerAdded(signer);
             }
-=======
-        uint256 length = signersToAdd.length;
-        for (uint256 i = 0; i < length; i++) {
-            _signers.add(signersToAdd[i]);
->>>>>>> 0afc82e6
         }
     }
 }